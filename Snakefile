--- conflicted
+++ resolved
@@ -77,22 +77,9 @@
         # Add phylogeny - only for human viruses for which we have
         # well defined subtypes. 
         if config["refset"] == "human":
-<<<<<<< HEAD
             inputs.append(f"phylogeny/{basename}/HA.treefile")
 
     # TODO: Add mutation scanning here.
-=======
-            inputs.append(f"phylogeny/{basename}/HA.tree")
-
-            # Add resistance of selected segments.
-            for resistancesegment in ["NA"]:
-                with open(f"consensus/{basename}/{resistancesegment}.subtype") as file:
-                    subtype = next(file).strip()
-
-                if resistancesegment in accepted and subtype in ("H1N1", "H3N2"):
-                    inputs.append(f"consensus/{basename}/{resistancesegment}.resistance.txt")
-
->>>>>>> f57b3c38
 
     return inputs
 
@@ -226,9 +213,6 @@
         "kma -ipe {input.fw} {input.rv} -o {params.outbase} -t_db {params.db} "
         "-t {threads} -Sparse 2> {log}"
 
-<<<<<<< HEAD
-rule kma_map:
-=======
 rule gather_spa:
     input: expand("aln/{basename}/{segment}.spa", segment=SEGMENTS, basename=BASENAMES)
     output: expand("aln/{basename}/cat.fna", basename=BASENAMES)
@@ -251,7 +235,6 @@
     shell: "kma index -k 12 -i {input} -o {params.t_db} 2> {log}"
 
 rule first_kma_map:
->>>>>>> f57b3c38
     input:
         fw=rules.fastp.output.fw,
         rv=rules.fastp.output.rv,
@@ -297,26 +280,12 @@
         length="aln/{basename}/cat.trimmed.length.b",
         seq="aln/{basename}/cat.trimmed.seq.b"
     params:
-<<<<<<< HEAD
-        outpath="seqs/{basename}/{segment}"
-    log: "log/seqs/kma_index_{basename}_{segment}.log"
-    run:
-        rec = tools.try_first_rec(input[0])
-        if rec is None or len(rec) < 50:
-            tools.touch_files(output)
-        else:
-            shell("kma index -i {input} -o {params.outpath} 2> {log}")
-
-# And now we KMA map to that index again
-rule final_kma_map:
-=======
         t_db="aln/{basename}/cat.trimmed"
     log: "log/aln/kma2_index_{basename}.log"
     shell: "kma index -i {input} -o {params.t_db} 2> {log}"
 
 # And now we KMA map to that index again
 rule second_kma_map:
->>>>>>> f57b3c38
     input: 
         fw=rules.fastp.output.fw,
         rv=rules.fastp.output.rv,
